--- conflicted
+++ resolved
@@ -2,11 +2,8 @@
 
 namespace Aerys;
 
-<<<<<<< HEAD
 use Amp\Loop;
 
-=======
->>>>>>> a35f9f9e
 class IpcLogger extends Logger {
     use \Amp\CallableMaker;
     
@@ -35,19 +32,13 @@
 
     protected function output(string $message) {
         if (empty($this->isDead)) {
-<<<<<<< HEAD
-            $this->writeQueue[] = pack("N", \strlen($message));
-            $this->writeQueue[] = $message;
-            Loop::enable($this->writeWatcherId);
-=======
             $msg = "\0" . pack("N", \strlen($message)) . $message;
             if ($this->pendingQueue === null) {
                 $this->writeQueue[] = $msg;
-                \Amp\enable($this->writeWatcherId);
+                Loop::enable($this->writeWatcherId);
             } else {
                 $this->pendingQueue[] = $msg;
             }
->>>>>>> a35f9f9e
         }
     }
 
@@ -79,16 +70,11 @@
         }
 
         $this->writeBuffer = "";
-<<<<<<< HEAD
-
         Loop::disable($this->writeWatcherId);
-=======
-        \Amp\disable($this->writeWatcherId);
         if ($deferred = $this->writeDeferred) {
             $this->writeDeferred = null;
-            $deferred->succeed();
+            $deferred->resolve();
         }
->>>>>>> a35f9f9e
     }
 
     private function onDeadIpcSock() {
@@ -120,7 +106,7 @@
     public function enableSending() {
         if ($this->pendingQueue) {
             $this->writeQueue = $this->pendingQueue;
-            \Amp\enable($this->writeWatcherId);
+            Loop::enable($this->writeWatcherId);
         }
         $this->pendingQueue = null;
     }
