--- conflicted
+++ resolved
@@ -30,15 +30,9 @@
     public function __construct(PsrLogger $logger) {
         parent::__construct($logger);
         $this->logger = $logger;
-<<<<<<< HEAD
         $this->procGarbageWatcher = Loop::repeat(100, $this->callableFromInstanceMethod("collectProcessGarbage"));
         Loop::disable($this->procGarbageWatcher);
-=======
-        $this->procGarbageWatcher = \Amp\repeat(function() {
-            $this->collectProcessGarbage();
-        }, 100, ["enable" => false]);
         $this->useSocketTransfer = $this->useSocketTransfer();
->>>>>>> a35f9f9e
     }
 
     private function collectProcessGarbage() {
@@ -349,14 +343,8 @@
             return;
         }
 
-<<<<<<< HEAD
-
         if ($this->stopDeferred) {
-            @\fwrite($ipcClient, "\n");
-=======
-        if ($this->stopPromisor) {
             @\fwrite($ipcClient, self::STOP_SEQUENCE);
->>>>>>> a35f9f9e
         }
 
         stream_set_blocking($ipcClient, false);
@@ -436,7 +424,7 @@
 
                 $this->serverSockets[$address] = $socket;
             } elseif ($this->addrCtx[$address] != $context) {
-                $this->logger->warning("Context of existing socket for $address differs from new context. Skipping. Current: " . json_encode($this->addrCtx[$address]) . " New: " . json_encode($ctx));
+                $this->logger->warning("Context of existing socket for $address differs from new context. Skipping. Current: " . json_encode($this->addrCtx[$address]) . " New: " . json_encode($context));
                 unset($addrCtxMap[$address]);
             }
         }
@@ -451,7 +439,7 @@
                 $bytesWritten = \fwrite($ipcClient, $data);
                 $data = \substr($data, $bytesWritten);
                 if ($bytesWritten === false || ($bytesWritten === 0 && (!\is_resource($ipcClient) || @\feof($ipcClient)))) {
-                    \Amp\cancel($watcherId);
+                    Loop::cancel($watcherId);
                 }
             } while ($data != "");
 
@@ -460,14 +448,14 @@
             foreach ($sockets as $address => $socket) {
                 yield;
                 if (!\socket_sendmsg($ipcSock, ["iov" => [$address], "control" => [["level" => \SOL_SOCKET, "type" => \SCM_RIGHTS, "data" => [$socket]]]], 0)) {
-                    \Amp\cancel($watcherId);
+                    Loop::cancel($watcherId);
                 }
             }
             \stream_set_blocking($ipcClient, false);
 
-            \Amp\cancel($watcherId);
+            Loop::cancel($watcherId);
         })();
-        $watcherId = \Amp\onWritable($ipcClient, function() use ($gen) {
+        $watcherId = Loop::onWritable($ipcClient, function() use ($gen) {
             $gen->next();
         });
     }
@@ -534,13 +522,8 @@
         $this->serverSockets = $this->addrCtx = [];
         $spawn = count($this->ipcClients);
         for ($i = 0; $i < $spawn; $i++) {
-<<<<<<< HEAD
             $this->spawn()->onResolve(function() {
-                @\fwrite(current($this->ipcClients), "\n");
-=======
-            $this->spawn()->when(function() {
                 @\fwrite(current($this->ipcClients), self::STOP_SEQUENCE);
->>>>>>> a35f9f9e
                 next($this->ipcClients);
             });
         }
